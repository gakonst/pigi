<<<<<<< HEAD
/**
 * Modified from bcoin's bdb (https://github.com/bcoin-org/bdb) (MIT LICENSE).
 * Credit to the original author, Christopher Jeffrey (https://github.com/chjj).
 */

=======
/* Internal Imports */
>>>>>>> 01ab3138
import {
  Bucket,
  Batch,
  DB,
  IteratorOptions,
  Iterator,
  K,
  V,
} from '../../../interfaces'

/**
 * Simple bucket implementation that forwards all
 * calls up to the database but appends a prefix.
 */
export class BaseBucket implements Bucket {
  constructor(readonly db: DB, readonly prefix: Buffer) {}

  /**
   * Queries the value at a given key.
   * @param key Key to query.
   * @returns the value at that key.
   */
  public async get(key: K): Promise<V> {
    return this.db.get(this.addPrefix(key))
  }

  /**
   * Sets the value at a given key.
   * @param key Key to set.
   * @param value Value to set to.
   */
  public async put(key: K, value: V): Promise<void> {
    return this.db.put(this.addPrefix(key), value)
  }

  /**
   * Deletes a given key.
   * @param key Key to delete.
   */
  public async del(key: K): Promise<void> {
    return this.db.del(this.addPrefix(key))
  }

  /**
   * Checks whether a given key is set.
   * @param key Key to query.
   * @returns `true` if the key is set, `false` otherwise.
   */
  public async has(key: K): Promise<boolean> {
    return this.db.has(this.addPrefix(key))
  }

  /**
   * Performs a series of operations in batch.
   * @param operations Operations to perform.
   */
  public async batch(operations: ReadonlyArray<Batch>): Promise<void> {
    return this.db.batch(
      operations.map((op) => {
        return {
          ...op,
          key: this.addPrefix(op.key),
        }
      })
    )
  }

  /**
   * Creates an iterator with some options.
   * @param options Parameters for the iterator.
   * @returns the iterator instance.
   */
  public iterator(options?: IteratorOptions): Iterator {
    return this.db.iterator({
      ...options,
      prefix: this.addPrefix(options.prefix),
    })
  }

  /**
   * Creates a prefixed bucket underneath
   * this bucket.
   * @param prefix Prefix to use for the bucket.
   * @returns the bucket instance.
   */
  public bucket(prefix: Buffer): Bucket {
    return this.db.bucket(this.addPrefix(prefix))
  }

  /**
   * Concatenates some value to this bucket's prefix.
   * @param value Value to concatenate.
   * @returns the value concatenated to the prefix.
   */
  private addPrefix(value: Buffer): Buffer {
    return value !== undefined
      ? Buffer.concat([this.prefix, value])
      : this.prefix
  }
}<|MERGE_RESOLUTION|>--- conflicted
+++ resolved
@@ -1,12 +1,9 @@
-<<<<<<< HEAD
 /**
  * Modified from bcoin's bdb (https://github.com/bcoin-org/bdb) (MIT LICENSE).
  * Credit to the original author, Christopher Jeffrey (https://github.com/chjj).
  */
 
-=======
 /* Internal Imports */
->>>>>>> 01ab3138
 import {
   Bucket,
   Batch,
